--- conflicted
+++ resolved
@@ -1,40 +1,10 @@
 import streamlit as st
-
-# Set page config - must be the first Streamlit command
-st.set_page_config(
-    page_title="AI Writer - Content Generation Platform",
-    page_icon="✍️",
-    layout="wide",
-    initial_sidebar_state="collapsed",  # Start with collapsed sidebar
-    menu_items={
-        'Get Help': None,
-        'Report a bug': None,
-        'About': None
-    }
-)
-
-# Add CSS to hide sidebar during setup
-st.markdown("""
-    <style>
-        #MainMenu {visibility: hidden;}
-        footer {visibility: hidden;}
-        .stDeployButton {display:none;}
-        /* Hide sidebar during setup */
-        [data-testid="stSidebar"] {
-            visibility: hidden !important;
-            width: 0px !important;
-            position: fixed !important;
-        }
-    </style>
-""", unsafe_allow_html=True)
-
 import os
 import json
 import base64
 import logging
 from datetime import datetime
 
-<<<<<<< HEAD
 # Set page config - must be the first Streamlit command
 st.set_page_config(
     page_title="AI Writer - Content Generation Platform",
@@ -74,8 +44,6 @@
     </style>
 """, unsafe_allow_html=True)
 
-=======
->>>>>>> 7d6ea91e
 # Configure logging
 logging.basicConfig(
     level=logging.DEBUG,
@@ -87,45 +55,11 @@
 )
 logger = logging.getLogger(__name__)
 
-<<<<<<< HEAD
 from lib.utils.ui_setup import setup_ui
 from lib.utils.api_key_manager.api_key_manager import APIKeyManager, render
 from lib.utils.api_key_manager.validation import check_all_api_keys
 from dotenv import load_dotenv
 from lib.utils.ui_setup import setup_ui, setup_alwrity_ui
-=======
-from lib.utils.config_manager import save_config
-from lib.utils.ui_setup import setup_ui
-from lib.utils.alwrity_sidebar import sidebar_configuration
-from lib.utils.api_key_manager.api_key_manager import APIKeyManager, render
-from lib.utils.api_key_manager.validation import check_all_api_keys
-from dotenv import load_dotenv
-from lib.utils.content_generators import ai_writers, content_planning_tools, blog_from_keyword, story_input_section, essay_writer, ai_news_writer, ai_finance_ta_writer, write_ai_prod_desc, do_web_research, competitor_analysis
-from lib.utils.seo_tools import ai_seo_tools
-from lib.utils.ui_setup import setup_ui, setup_tabs
-from lib.utils.alwrity_utils import ai_agents_team, ai_social_writer
-from lib.utils.file_processor import load_image, read_prompts, write_prompts
-from lib.utils.voice_processing import record_voice
-
-def process_folder_for_rag(folder_path):
-    """Placeholder for the process_folder_for_rag function."""
-    logger.info(f"Processing folder for RAG: {folder_path}")
-    st.write(f"This is a placeholder for processing the folder: {folder_path}")
-
-
-def save_config(config):
-    """
-    Saves the provided configuration dictionary to a JSON file specified by the environment variable.
-    """
-    try:
-        logger.debug(f"Saving configuration to {os.getenv('ALWRITY_CONFIG')}")
-        with open(os.getenv("ALWRITY_CONFIG"), "w") as config_file:
-            json.dump(config, config_file, indent=4)
-        logger.info("Configuration saved successfully")
-    except Exception as e:
-        logger.error(f"Error saving configuration: {str(e)}", exc_info=True)
-        st.error(f"An error occurred while saving the configuration: {e}")
->>>>>>> 7d6ea91e
 
 
 def main():
@@ -144,7 +78,6 @@
     # Check API keys and show setup if needed
     if not check_all_api_keys(api_key_manager):
         logger.info("API keys not verified")
-<<<<<<< HEAD
         # Add CSS to hide sidebar during setup
         st.markdown("""
         <style>
@@ -159,23 +92,16 @@
             }
         </style>
         """, unsafe_allow_html=True)
-=======
->>>>>>> 7d6ea91e
         render(api_key_manager)
         return
     else:
         logger.info("All API keys verified")
-<<<<<<< HEAD
         # Remove the CSS that hides the sidebar and ensure it's expanded
-=======
-        # Remove the CSS that hides the sidebar
->>>>>>> 7d6ea91e
         st.markdown("""
             <style>
                 #MainMenu {visibility: visible;}
                 footer {visibility: visible;}
                 .stDeployButton {display:block;}
-<<<<<<< HEAD
                 
                 /* Sidebar styling */
                 [data-testid="stSidebar"] {
@@ -256,28 +182,6 @@
         """, unsafe_allow_html=True)
             
         setup_alwrity_ui()
-=======
-                [data-testid="stSidebar"] {
-                    visibility: visible !important;
-                    width: 250px !important;
-                    position: relative !important;
-                }
-                [data-testid="stSidebar"][aria-expanded="true"] {
-                    width: 250px !important;
-                }
-                [data-testid="stSidebar"][aria-expanded="false"] {
-                    width: 250px !important;
-                }
-                .main .block-container {
-                    padding-left: 2rem;
-                }
-            </style>
-        """, unsafe_allow_html=True)
-        
-        setup_environment_paths()
-        sidebar_configuration()
-        setup_tabs()
->>>>>>> 7d6ea91e
 
 
 def setup_environment_paths():
@@ -294,56 +198,6 @@
     except Exception as e:
         logger.error(f"Error setting up environment paths: {str(e)}", exc_info=True)
         raise
-<<<<<<< HEAD
-=======
-
-
-# Functions for the main options
-def ai_writers():
-    options = [
-        "AI Blog Writer",
-        "Story Writer",
-        "Essay writer",
-        "Write News reports",
-        "Write Financial TA report",
-        "AI Product Description Writer",
-        "AI Copywriter",
-        "Quit"
-    ]
-    choice = st.selectbox("**👇Select a content creation type:**", options, index=0, format_func=lambda x: f"📝 {x}")
-
-    if choice == "AI Blog Writer":
-        blog_from_keyword()
-    elif choice == "Story Writer":
-        story_input_section()
-    elif choice == "Essay writer":
-        essay_writer()
-    elif choice == "Write News reports":
-        ai_news_writer()
-    elif choice == "Write Financial TA report":
-        ai_finance_ta_writer()
-    elif choice == "AI Product Description Writer":
-        write_ai_prod_desc()
-    elif choice == "Quit":
-        st.subheader("Exiting, Getting Lost. But.... I have nowhere to go 🥹🥹")
-
-
-
-def alwrity_brain():
-    st.title("🧠 Alwrity Brain, Better than yours!")
-    st.write("Choose a folder to write content on. Alwrity will do RAG on these documents. The documents can of any type, pdf, pptx, docs, txt, cs etc. Video files and Audio files are also permitted.")
-
-    folder_path = st.text_input("**Enter folder path:**")
-    if st.button("**Process Folder**"):
-        if folder_path:
-            try:
-                process_folder_for_rag(folder_path)
-                st.success("Folder processed successfully!")
-            except Exception as e:
-                st.error(f"Error processing folder: {e}")
-        else:
-            st.warning("Please enter a valid folder path.")
->>>>>>> 7d6ea91e
 
 
 if __name__ == "__main__":
